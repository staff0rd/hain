--- conflicted
+++ resolved
@@ -29,7 +29,7 @@
       logger.log('please wait a seconds, you can use shortcut after loaded');
       return;
     }
-    mainWindow.showWindowOnCenter();
+    mainWindow.toggleWindow();
   });
 }
 
@@ -41,21 +41,6 @@
     autolaunch.activate();
   }
 
-<<<<<<< HEAD
-=======
-  function registerShortcut() {
-    globalShortcut.register('alt+space', () => {
-      if (_isRestarting)
-        return;
-      if (window.isContentLoading()) {
-        logger.log('please wait a seconds, you can use shortcut after loaded');
-        return;
-      }
-      window.toggleWindow();
-    });
-  }
-
->>>>>>> 3e51ffdd
   const isRestarted = (_.includes(process.argv, '--restarted'));
   const silentLaunch = (_.includes(process.argv, '--silent'));
   const shouldQuit = electronApp.makeSingleInstance((cmdLine, workingDir) => {
